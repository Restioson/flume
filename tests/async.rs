--- conflicted
+++ resolved
@@ -104,11 +104,7 @@
 
 #[cfg(feature = "async")]
 #[async_std::test]
-<<<<<<< HEAD
-async fn r#async_send_100_million_no_drop_or_reorder() {
-=======
-async fn send_1_million_no_drop_or_reorder() {
->>>>>>> 00d4d167
+async fn r#async_send_1_million_no_drop_or_reorder() {
     #[derive(Debug)]
     enum Message {
         Increment {
@@ -137,8 +133,7 @@
     tx.send(Message::ReturnCount).unwrap();
 
     let count = t.await;
-<<<<<<< HEAD
-    assert_eq!(count, 100_000_000)
+    assert_eq!(count, 1_000_000)
 }
 
 #[cfg(feature = "async")]
@@ -176,53 +171,4 @@
         .await;
 
     println!("recv end");
-=======
-    assert_eq!(count, 1_000_000)
-}
-
-#[cfg(feature = "async")]
-#[test]
-fn async_no_double_wake() {
-    use std::sync::atomic::{AtomicUsize, Ordering};
-    use std::sync::Arc;
-    use std::pin::Pin;
-    use std::task::Context;
-    use futures::task::{waker, ArcWake};
-    use futures::Stream;
-
-    let mut count = Arc::new(AtomicUsize::new(0));
-
-    // all this waker does is count how many times it is called
-    struct CounterWaker {
-        count: Arc<AtomicUsize>,
-    }
-    
-    impl ArcWake for CounterWaker {
-        fn wake_by_ref(arc_self: &Arc<Self>) {
-            arc_self.count.fetch_add(1, Ordering::SeqCst);
-        }
-    }
-
-    // create waker and context
-    let w = CounterWaker {
-        count: count.clone(),
-    };
-    let w = waker(Arc::new(w));
-    let cx = &mut Context::from_waker(&w);
-    
-    // create unbounded channel
-    let (tx, mut rx) = unbounded::<()>();
-    let mut stream = rx.stream();
-
-    // register waker with stream
-    Pin::new(&mut stream).poll_next(cx);
-
-    // send multiple items
-    tx.send(());
-    tx.send(());
-    tx.send(());
-
-    // verify that stream is only woken up once.
-    assert_eq!(count.load(Ordering::SeqCst), 1);
->>>>>>> 00d4d167
 }