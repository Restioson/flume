//! # Flume
//!
//! A blazingly fast multi-producer, single-consumer channel.
//!
//! *"Do not communicate by sharing memory; instead, share memory by communicating."*
//!
//! ## Examples
//!
//! ```
//! let (tx, rx) = flume::unbounded();
//!
//! tx.send(42).unwrap();
//! assert_eq!(rx.recv().unwrap(), 42);
//! ```

#[cfg(feature = "select")]
pub mod select;
#[cfg(feature = "async")]
pub mod r#async;

// Reexports
#[cfg(feature = "select")]
pub use select::Selector;

use std::{
    collections::VecDeque,
    sync::{Arc, Condvar, Mutex, WaitTimeoutResult, atomic::{AtomicUsize, Ordering}},
    time::{Duration, Instant},
    cell::{UnsafeCell, RefCell},
    marker::PhantomData,
    thread,
};
#[cfg(windows)]
use std::sync::{Mutex as InnerMutex, MutexGuard};
#[cfg(not(windows))]
use spin::{Mutex as InnerMutex, MutexGuard};

#[cfg(feature = "async")]
use std::task::Waker;
#[cfg(feature = "select")]
use crate::select::Token;
#[cfg(feature = "async")]
use crate::r#async::RecvFuture;

/// An error that may be emitted when attempting to send a value into a channel on a sender.
#[derive(Copy, Clone, Debug, PartialEq, Eq)]
pub struct SendError<T>(pub T);

/// An error that may be emitted when attempting to wait for a value on a receiver.
#[derive(Copy, Clone, Debug, PartialEq, Eq)]
pub enum RecvError {
    Disconnected,
}

#[derive(Copy, Clone, Debug, PartialEq, Eq)]
pub enum TrySendError<T> {
    Full(T),
    Disconnected(T),
}

/// An error that may be emitted when attempting to fetch a value on a receiver.
#[derive(Copy, Clone, Debug, PartialEq, Eq)]
pub enum TryRecvError {
    Empty,
    Disconnected,
}

/// An error that may be emitted when attempting to wait for a value on a receiver with a timeout.
#[derive(Copy, Clone, Debug, PartialEq, Eq)]
pub enum RecvTimeoutError {
    Timeout,
    Disconnected,
}

#[derive(Default)]
struct Signal<T: Copy = ()> {
    lock: Mutex<T>,
    trigger: Condvar,
    waiters: AtomicUsize,
}

impl<T: Copy> Signal<T> {
    fn wait<G>(&self, sync_guard: G) -> T {
        let mut guard = self.lock.lock().unwrap();
        self.waiters.fetch_add(1, Ordering::Relaxed);
        drop(sync_guard);
        let mut guard = self.trigger.wait(guard).unwrap();
        self.waiters.fetch_sub(1, Ordering::Relaxed);
        *guard
    }

    fn wait_while<G>(&self, sync_guard: G, inital: T, mut f: impl FnMut(&T) -> bool) -> T {
        let mut guard = self.lock.lock().unwrap();
        self.waiters.fetch_add(1, Ordering::Relaxed);
        drop(sync_guard);
        *guard = inital;
        let mut guard = self.trigger.wait_while(guard, move |inner| f(inner)).unwrap();
        self.waiters.fetch_sub(1, Ordering::Relaxed);
        *guard
    }

    fn wait_timeout<G>(&self, dur: Duration, sync_guard: G) -> (T, WaitTimeoutResult) {
        let mut guard = self.lock.lock().unwrap();
        self.waiters.fetch_add(1, Ordering::Relaxed);
        drop(sync_guard);
        let (mut guard, timeout) = self.trigger.wait_timeout(guard, dur).unwrap();
        self.waiters.fetch_sub(1, Ordering::Relaxed);
        (*guard, timeout)
    }

    fn notify_one<G>(&self, sync_guard: G) {
        if self.waiters.load(Ordering::Relaxed) > 0 {
            drop(sync_guard);
            let guard = self.lock.lock().unwrap();
            self.trigger.notify_one();
        }
    }

    fn notify_one_with<G>(&self, item: T, sync_guard: G) {
        if self.waiters.load(Ordering::Relaxed) > 0 {
            drop(sync_guard);
            let mut guard = self.lock.lock().unwrap();
            *guard = item;
            self.trigger.notify_one();
        }
    }

    fn notify_all<G>(&self, sync_guard: G) {
        if self.waiters.load(Ordering::Relaxed) > 0 {
            drop(sync_guard);
            let guard = self.lock.lock().unwrap();
            self.trigger.notify_all();
        }
    }
}

/// Wrapper around a queue. This wrapper exists to permit a maximum length.
struct Queue<T>(VecDeque<T>, Option<usize>);

impl<T> Queue<T> {
    fn new(cap: Option<usize>) -> Self { Self(VecDeque::new(), cap) }

    fn len(&self) -> usize { self.0.len() }

    fn push(&mut self, x: T) -> Result<bool, T> {
        if self.1.map(|cap| cap.max(1) == self.0.len()).unwrap_or(false) {
            Err(x)
        } else {
            self.0.push_back(x);
            Ok(self.1 == Some(0)) // Rendezvous
        }
    }

    fn pop(&mut self) -> Option<T> {
        self.0.pop_front()
    }

    fn swap(&mut self, buf: &mut VecDeque<T>) {
        // TODO: Swapping on bounded queues doesn't work correctly since it gives senders a false
        // impression of how many items are in the queue, allowing them to push too many items into
        // the queue
        if !self.1.is_some() {
            std::mem::swap(&mut self.0, buf);
        }
    }

    fn take(&mut self) -> Self {
        std::mem::replace(self, Queue(VecDeque::new(), self.1))
    }
}

struct Inner<T> {
    /// The internal queue
    queue: Queue<T>,
    /// In ID generator for sender selectors so we can keep track of them
    #[cfg(feature = "select")]
    send_selector_counter: usize,
    /// Used to waken sender selectors
    #[cfg(feature = "select")]
    send_selectors: Vec<(usize, Arc<Signal<Token>>, Token)>,
    /// Used to waken a receiver selector
    #[cfg(feature = "select")]
    recv_selector: Option<(Arc<Signal<Token>>, Token)>,
    /// Used to waken an async receiver task
    #[cfg(feature = "async")]
    recv_waker: Option<Waker>,
    /// The number of senders associated with this channel. If this drops to 0, the channel is
    /// 'dead' and the listener will begin reporting disconnect errors (once the queue has been
    /// drained).
    sender_count: usize,
    /// Used to describe the state of the receiving end of the queue:
    /// - 0 => Receiver has been dropped, so the channel is 'dead'
    /// - 1 => Receiver still exists, but is not waiting for notifications
    /// - x => Receiver is waiting for incoming message notifications
    listen_mode: usize,
}

struct Shared<T> {
    // Mutable state
    inner: InnerMutex<Inner<T>>,
    /// Used for notifying the receiver about incoming messages.
    send_signal: Signal,
    // Used for notifying senders about the queue no longer being full. Therefore, this is only a
    // `Some` for bounded queues.
    recv_signal: Option<Signal>,
    rendezvous_signal: Option<Signal<bool>>,
}

impl<T> Shared<T> {
    fn new(cap: Option<usize>) -> Self {
        Self {
            inner: InnerMutex::new(Inner {
                queue: Queue::new(cap),

                #[cfg(feature = "select")]
                send_selector_counter: 0,
                #[cfg(feature = "select")]
                send_selectors: Vec::new(),
                #[cfg(feature = "select")]
                recv_selector: None,

                #[cfg(feature = "async")]
                recv_waker: None,

                sender_count: 1,
                listen_mode: 1,
            }),
            send_signal: Signal::default(),
            recv_signal: if cap.is_some() { Some(Signal::default()) } else { None },
            rendezvous_signal: if cap == Some(0) { Some(Signal::default()) } else { None },
        }
    }

    #[inline]
    #[cfg(not(windows))]
    fn with_inner<'a, R>(&'a self, f: impl FnOnce(MutexGuard<'a, Inner<T>>) -> R) -> R {
        let mut i = 0;
        loop {
            for _ in 0..5 {
                if let Some(inner) = self.inner.try_lock() {
                    return f(inner);
                }
                thread::yield_now();
            }
            thread::sleep(Duration::from_nanos(i * 50));
            i += 1;
        }
    }

    #[inline]
    fn lock_inner(&self) -> MutexGuard<Inner<T>> {
        #[cfg(windows)] { self.inner.lock().unwrap() }
        #[cfg(not(windows))] { self.inner.lock() }
    }

    #[inline]
    #[cfg(windows)]
    fn with_inner<'a, R>(&'a self, f: impl FnOnce(MutexGuard<'a, Inner<T>>) -> R) -> R {
        f(self.lock_inner())
    }

    #[inline]
    #[cfg(not(windows))]
    fn wait_inner(&self) -> MutexGuard<'_, Inner<T>> {
        let mut i = 0;
        loop {
            for _ in 0..5 {
                if let Some(inner) = self.inner.try_lock() {
                    return inner;
                }
                thread::yield_now();
            }
            thread::sleep(Duration::from_nanos(i * 50));
            i += 1;
        }
    }

    #[inline]
    #[cfg(windows)]
    fn wait_inner(&self) -> MutexGuard<'_, Inner<T>> {
        self.lock_inner()
    }

    #[inline]
    fn poll_inner(&self) -> Option<MutexGuard<'_, Inner<T>>> {
        #[cfg(windows)] { self.inner.try_lock().ok() }
        #[cfg(not(windows))] { self.inner.try_lock() }
    }

    #[inline]
<<<<<<< HEAD
    fn try_send(&self, msg: T) -> Result<(), (MutexGuard<Inner<T>>, TrySendError<T>)> {
=======
    fn try_send(&self, msg: T) -> Result<Option<spin::MutexGuard<Inner<T>>>, (spin::MutexGuard<Inner<T>>, TrySendError<T>)> {
>>>>>>> c8b898da
        self.with_inner(|mut inner| {
            if inner.listen_mode == 0 {
                // If the listener has disconnected, the channel is dead
                return Err((inner, TrySendError::Disconnected(msg)));
            }

            // If pushing fails, it's because the queue is full
            let rendezvous = match inner.queue.push(msg) {
                Err(msg) => return Err((inner, TrySendError::Full(msg))),
                Ok(rendezvous) => rendezvous,
            };

            // TODO: Move this below the listen_mode check by making selectors listen-aware
            #[cfg(feature = "select")]
            {
                // Notify the receiving selector
                if let Some((signal, token)) = &inner.recv_selector {
                    signal.notify_one_with(*token, ());
                }
            }

            // TODO: Have a different listen mode for async vs sync receivers?
            #[cfg(feature = "async")]
            {
                // Notify the receiving async task
                if let Some(recv_waker) = &inner.recv_waker {
                    recv_waker.wake_by_ref();
                }
            }

            if rendezvous {
                // Notify the receiver of a new message
                self.send_signal.notify_one(());
                Ok(Some(inner))
            } else {
                // Notify the receiver of a new message
                self.send_signal.notify_one(inner);
                Ok(None)
            }
        })
    }

    #[inline]
    fn send(&self, mut msg: T) -> Result<(), SendError<T>> {
        loop {
            // Attempt to send a message
            let inner = match self.try_send(msg) {
<<<<<<< HEAD
                Ok(()) => return Ok(()),
=======
                Ok(Some(inner)) => {
                    // Rendezvous
                    self.rendezvous_signal.as_ref().unwrap().wait_while(inner, false, |taken| !*taken);
                    return Ok(());
                },
                Ok(None) => return Ok(()),
>>>>>>> c8b898da
                Err((_, TrySendError::Disconnected(msg))) => return Err(SendError(msg)),
                Err((inner, TrySendError::Full(m))) => {
                    msg = m;
                    inner
                },
            };

            if let Some(recv_signal) = self.recv_signal.as_ref() {
                // Wait until we get a signal that suggests the queue might have space
                recv_signal.wait(inner);
            }
        }
    }

    /// Inform the receiver that all senders have been dropped
    #[inline]
    fn all_senders_disconnected(&self) {
        self.send_signal.notify_all(self.inner.lock());
        #[cfg(feature = "async")]
        {
            if let Some(recv_waker) = &self.lock_inner().recv_waker {
                recv_waker.wake_by_ref();
            }
        }
    }

    #[inline]
    fn receiver_disconnected(&self) {
        if let Some(recv_signal) = self.recv_signal.as_ref() {
            recv_signal.notify_all(self.inner.lock());
        }
    }

    #[inline]
    fn take_remaining(&self) -> Queue<T> {
        self.with_inner(|mut inner| inner.queue.take())
    }

    #[inline]
    fn try_recv<'a>(
        &'a self,
        take_inner: impl FnOnce() -> MutexGuard<'a, Inner<T>>,
        buf: &mut VecDeque<T>,
    ) -> Result<T, (MutexGuard<Inner<T>>, TryRecvError)> {
        // Eagerly check the buffer
        if let Some(msg) = buf.pop_front() {
            return Ok(msg)
        }

        let mut inner = take_inner();

        let msg = match inner.queue.pop() {
            Some(msg) => {
                // Activate redezvous
                if let Some(rendezvous_signal) = self.rendezvous_signal.as_ref() {
                    rendezvous_signal.notify_one_with(true, ());
                }
                msg
            },
            // If there's nothing more in the queue, this might be because there are no senders
            None if inner.sender_count == 0 =>
                return Err((inner, TryRecvError::Disconnected)),
            None => return Err((inner, TryRecvError::Empty)),
        };

        // Swap the buffers to grab the messages
        inner.queue.swap(buf);

        #[cfg(feature = "select")]
        {
            // Notify send selectors
            inner
                .send_selectors
                .iter()
                .for_each(|(_, signal, token)| {
                    signal.notify_one_with(*token, ());
                });
        }

        // If there are senders waiting for a message, wake them up.
        if let Some(recv_signal) = self.recv_signal.as_ref() {
            // Notify the receiver of a new message
            recv_signal.notify_one(inner);
        }

        Ok(msg)
    }

    #[inline]
    fn recv(
        &self,
        buf: &mut VecDeque<T>,
    ) -> Result<T, RecvError> {
        loop {
            // Attempt to receive a message
            let mut i = 0;
            let inner = loop {
                match self.try_recv(|| self.wait_inner(), buf) {
                    Ok(msg) => return Ok(msg),
                    Err((_, TryRecvError::Disconnected)) => return Err(RecvError::Disconnected),
                    Err((inner, TryRecvError::Empty)) if i == 3 => break inner,
                    Err((_, TryRecvError::Empty)) => {},
                };
                thread::yield_now();
                i += 1;
            };

            // Wait until we get a signal that the queue has new messages
            self.send_signal.wait(inner);
        }
    }

    // TODO: Change this to `recv_timeout` to potentially avoid an extra call to `Instant::now()`?
    #[inline]
    fn recv_deadline(
        &self,
        deadline: Instant,
        buf: &mut VecDeque<T>,
    ) -> Result<T, RecvTimeoutError> {
        // Attempt a speculative recv. If we are lucky there might be a message in the queue!
        let mut inner = match self.try_recv(|| self.wait_inner(), buf) {
            Ok(msg) => return Ok(msg),
            Err((_, TryRecvError::Disconnected)) => return Err(RecvTimeoutError::Disconnected),
            Err((inner, TryRecvError::Empty)) => inner,
        };

        loop {
            // TODO: Instant::now() is expensive, find a better way to do this
            let now = Instant::now();
            let timeout = if now >= deadline {
                // We've hit the deadline and found nothing, produce a timeout error.
                break Err(RecvTimeoutError::Timeout);
            } else {
                // Calculate the new timeout
                deadline.duration_since(now)
            };

            // Wait for the given timeout (or, at least, try to - this may complete before the
            // timeout due to spurious wakeup events).
            let timeout = self.send_signal.wait_timeout(timeout, inner).1;
            if timeout.timed_out() {
                // This was a timeout rather than a wakeup, so produce a timeout error.
                break Err(RecvTimeoutError::Timeout);
            }

            // Attempt to receive a message from the queue
            inner = match self.try_recv(|| self.wait_inner(), buf) {
                Ok(msg) => return Ok(msg),
                Err((inner, TryRecvError::Empty)) => inner,
                Err((_, TryRecvError::Disconnected)) => return Err(RecvTimeoutError::Disconnected),
            };
        }
    }

    #[cfg(feature = "select")]
    #[inline]
    fn connect_send_selector(&self, signal: Arc<Signal<Token>>, token: Token) -> usize {
        let mut inner = self.lock_inner();
        inner.send_selector_counter += 1;
        let id = inner.send_selector_counter;
        inner.send_selectors.push((id, signal, token));
        id
    }

    #[cfg(feature = "select")]
    #[inline]
    fn disconnect_send_selector(&self, id: usize) {
        self.lock_inner().send_selectors.retain(|(s_id, _, _)| s_id != &id);
    }

    #[cfg(feature = "select")]
    #[inline]
    fn connect_recv_selector(&self, signal: Arc<Signal<Token>>, token: Token) {
        self.lock_inner().recv_selector = Some((signal, token));
    }

    #[cfg(feature = "select")]
    #[inline]
    fn disconnect_recv_selector(&self) {
        self.lock_inner().recv_selector = None;
    }
}

/// A transmitting end of a channel.
pub struct Sender<T> {
    shared: Arc<Shared<T>>,
}

impl<T> Sender<T> {
    /// Send a value into the channel, returning an error if the channel receiver has
    /// been dropped. If the channel is bounded and is full, this method will block.
    pub fn send(&self, msg: T) -> Result<(), SendError<T>> {
        self.shared.send(msg)
    }

    /// Attempt to send a value into the channel. If the channel is bounded and full, or the
    /// receiver has been dropped, an error is returned. If the channel associated with this
    /// sender is unbounded, this method has the same behaviour as [`Sender::send`].
    pub fn try_send(&self, msg: T) -> Result<(), TrySendError<T>> {
        self.shared.try_send(msg).map(|_| ()).map_err(|(_, err)| err)
    }
}

impl<T> Clone for Sender<T> {
    /// Clone this sender. [`Sender`] acts as a handle to a channel, and the channel will only be
    /// cleaned up when all senders and the receiver have been dropped.
    fn clone(&self) -> Self {
        self.shared.with_inner(|mut inner| inner.sender_count += 1);
        //self.shared.sender_count.fetch_add(1, Ordering::Relaxed);
        Self { shared: self.shared.clone() }
    }
}

impl<T> Drop for Sender<T> {
    fn drop(&mut self) {
        // Notify the receiver that all senders have been dropped if the number of senders drops
        // to 0.
        if self.shared.with_inner(|mut inner| {
            inner.sender_count -= 1;
            inner.sender_count
        }) == 0 {
            self.shared.all_senders_disconnected();
        }
    }
}

/// The receiving end of a channel.
pub struct Receiver<T> {
    shared: Arc<Shared<T>>,
    /// Buffer for messages
    buffer: RefCell<VecDeque<T>>,
    /// Used to prevent Sync being implemented for this type - we never actually use it!
    /// TODO: impl<T> !Sync for Receiver<T> {} when negative traits are stable
    _phantom_cell: UnsafeCell<()>,
}

impl<T> Receiver<T> {
    /// Wait for an incoming value from the channel associated with this receiver, returning an
    /// error if all channel senders have been dropped.
    pub fn recv(&self) -> Result<T, RecvError> {
        self.shared.recv(&mut self.buffer.borrow_mut())
    }

    /// Wait for an incoming value from the channel associated with this receiver, returning an
    /// error if all channel senders have been dropped or the timeout has expired.
    pub fn recv_timeout(&self, timeout: Duration) -> Result<T, RecvTimeoutError> {
        self.shared.recv_deadline(
            Instant::now().checked_add(timeout).unwrap(),
            &mut self.buffer.borrow_mut()
        )
    }

    /// Wait for an incoming value from the channel associated with this receiver, returning an
    /// error if all channel senders have been dropped or the deadline has passed.
    pub fn recv_deadline(&self, deadline: Instant) -> Result<T, RecvTimeoutError> {
        self.shared.recv_deadline(deadline, &mut self.buffer.borrow_mut())
    }

    // Takes `&mut self` to avoid >1 task waiting on this channel
    // TODO: Is this necessary?
    /// Create a future that may be used to wait asynchronously for an incoming value on the
    /// channel associated with this receiver.
    #[cfg(feature = "async")]
    pub fn recv_async(&mut self) -> RecvFuture<T> {
        RecvFuture::new(self)
    }

    /// Attempt to fetch an incoming value from the channel associated with this receiver,
    /// returning an error if the channel is empty or all channel senders have been dropped.
    pub fn try_recv(&self) -> Result<T, TryRecvError> {
        self
            .shared
            .try_recv(|| self.shared.wait_inner(), &mut self.buffer.borrow_mut())
            .map_err(|(_, err)| err)
    }

    /// A blocking iterator over the values received on the channel that finishes iteration when
    /// all receivers of the channel have been dropped.
    pub fn iter(&self) -> Iter<T> {
        Iter { receiver: &self }
    }

    /// A non-blocking iterator over the values received on the channel that finishes iteration
    /// when all receivers of the channel have been dropped or the channel is empty.
    pub fn try_iter(&self) -> TryIter<T> {
        TryIter { receiver: &self }
    }

    /// Take all items currently sitting in the channel and produce an iterator over them. Unlike
    /// `try_iter`, the iterator will not attempt to fetch any more values from the channel once
    /// the function has been called.
    pub fn drain(&self) -> Drain<T> {
        Drain { queue: self.shared.take_remaining(), _phantom: PhantomData }
    }
}

impl<T> IntoIterator for Receiver<T> {
    type Item = T;
    type IntoIter = IntoIter<T>;

    fn into_iter(self) -> Self::IntoIter {
        IntoIter { receiver: self }
    }
}

impl<T> Drop for Receiver<T> {
    fn drop(&mut self) {
        self.shared.with_inner(|mut inner| inner.listen_mode = 0);
        self.shared.receiver_disconnected();
    }
}

/// An iterator over the items received from a channel.
pub struct Iter<'a, T> {
    receiver: &'a Receiver<T>,
}

impl<'a, T> Iterator for Iter<'a, T> {
    type Item = T;

    fn next(&mut self) -> Option<Self::Item> {
        self.receiver.recv().ok()
    }
}

/// An non-blocking iterator over the items received from a channel.
pub struct TryIter<'a, T> {
    receiver: &'a Receiver<T>,
}

impl<'a, T> Iterator for TryIter<'a, T> {
    type Item = T;

    fn next(&mut self) -> Option<Self::Item> {
        self.receiver.try_recv().ok()
    }
}

/// An fixed-sized iterator over the items drained from a channel.
pub struct Drain<'a, T> {
    queue: Queue<T>,
    /// A phantom field used to constrain the lifetime of this iterator. We do this because the
    /// implementation may change and we don't want to unintentionally constrain it. Removing this
    /// lifetime later is a possibility.
    _phantom: PhantomData<&'a ()>,
}

impl<'a, T> Iterator for Drain<'a, T> {
    type Item = T;

    fn next(&mut self) -> Option<Self::Item> {
        self.queue.pop()
    }
}

impl<'a, T> ExactSizeIterator for Drain<'a, T> {
    fn len(&self) -> usize {
        self.queue.len()
    }
}

/// An owned iterator over the items received from a channel.
pub struct IntoIter<T> {
    receiver: Receiver<T>,
}

impl<T> Iterator for IntoIter<T> {
    type Item = T;

    fn next(&mut self) -> Option<Self::Item> {
        self.receiver.recv().ok()
    }
}

/// Create a channel with no maximum capacity.
///
/// Create an unbounded channel with a [`Sender`] and [`Receiver`] connected to each end
/// respectively. Values sent in one end of the channel will be received on the other end. The
/// channel is thread-safe, and both sender and receiver may be sent to threads as necessary. In
/// addition, [`Sender`] may be cloned.
///
/// # Examples
/// ```
/// let (tx, rx) = flume::unbounded();
///
/// tx.send(42).unwrap();
/// assert_eq!(rx.recv().unwrap(), 42);
/// ```
pub fn unbounded<T>() -> (Sender<T>, Receiver<T>) {
    let shared = Arc::new(Shared::new(None));
    (
        Sender { shared: shared.clone() },
        Receiver {
            shared,
            buffer: RefCell::new(VecDeque::new()),
            _phantom_cell: UnsafeCell::new(())
        },
    )
}

/// Create a channel with a maximum capacity.
///
/// Create a bounded channel with a [`Sender`] and [`Receiver`] connected to each end
/// respectively. Values sent in one end of the channel will be received on the other end. The
/// channel is thread-safe, and both sender and receiver may be sent to threads as necessary. In
/// addition, [`Sender`] may be cloned.
///
/// Unlike an [`unbounded`] channel, if there is no space left for new messages, calls to
/// [`Sender::send`] will block (unblocking once a receiver has made space). If blocking behaviour
/// is not desired, [`Sender::try_send`] may be used.
///
/// # Examples
/// ```
/// let (tx, rx) = flume::bounded(32);
///
/// for i in 1..33 {
///     tx.send(i).unwrap();
/// }
/// assert!(tx.try_send(33).is_err());
///
/// assert_eq!(rx.try_iter().sum::<u32>(), (1..33).sum());
/// ```
pub fn bounded<T>(cap: usize) -> (Sender<T>, Receiver<T>) {
    let shared = Arc::new(Shared::new(Some(cap)));
    (
        Sender { shared: shared.clone() },
        Receiver {
            shared,
            buffer: RefCell::new(VecDeque::new()),
            _phantom_cell: UnsafeCell::new(())
        },
    )
}<|MERGE_RESOLUTION|>--- conflicted
+++ resolved
@@ -288,11 +288,7 @@
     }
 
     #[inline]
-<<<<<<< HEAD
-    fn try_send(&self, msg: T) -> Result<(), (MutexGuard<Inner<T>>, TrySendError<T>)> {
-=======
-    fn try_send(&self, msg: T) -> Result<Option<spin::MutexGuard<Inner<T>>>, (spin::MutexGuard<Inner<T>>, TrySendError<T>)> {
->>>>>>> c8b898da
+    fn try_send(&self, msg: T) -> Result<Option<MutexGuard<Inner<T>>>, (MutexGuard<Inner<T>>, TrySendError<T>)> {
         self.with_inner(|mut inner| {
             if inner.listen_mode == 0 {
                 // If the listener has disconnected, the channel is dead
@@ -340,16 +336,12 @@
         loop {
             // Attempt to send a message
             let inner = match self.try_send(msg) {
-<<<<<<< HEAD
-                Ok(()) => return Ok(()),
-=======
                 Ok(Some(inner)) => {
                     // Rendezvous
                     self.rendezvous_signal.as_ref().unwrap().wait_while(inner, false, |taken| !*taken);
                     return Ok(());
                 },
                 Ok(None) => return Ok(()),
->>>>>>> c8b898da
                 Err((_, TrySendError::Disconnected(msg))) => return Err(SendError(msg)),
                 Err((inner, TrySendError::Full(m))) => {
                     msg = m;
